from setuptools import setup, find_packages
import sys, os


<<<<<<< HEAD
version = '0.4.0'
=======
version = '0.4'
>>>>>>> e3f0333f

install_requires = [
    # List your project dependencies here.
    # For more details, see:
    # http://packages.python.org/distribute/setuptools.html#declaring-dependencies
    'SQLAlchemy',
    'Pydap>=3.2',
    'PyYAML',
    'Numpy',
]


setup(name='pydap.handlers.sql',
    version=version,
    description="An SQL handler for Pydap",
<<<<<<< HEAD
    long_description="",
=======
    long_description="""
This handler allows Pydap to server data from any relational database supported
by `SQLAlchemy <http://www.sqlalchemy.org/>`_. Each dataset is represented by a
YAML file (with extension ``.sql``) that defines the database connection,
variables and other associated metadata. Here's a simple example:

.. code-block:: yaml

    # These parameters are mandatory; they define the database to connect and 
    # the table holding the data. Note that table might be a selection.
    database:
        dsn: 'sqlite:///simple.db'
        table: test

    # This is just metadata defining the dataset; no attributes are required.
    dataset:
        NC_GLOBAL:
            history: Created by the Pydap SQL handler
            dataType: Station
            Conventions: GrADS

        contact: roberto@dealmeida.net
        name: test_dataset
        owner: Roberto De Almeida
        version: 1.0
        last_modified: !Query 'SELECT time FROM test ORDER BY time DESC LIMIT 1;'

    # This is just metadata defining the sequence; no attributes are required.
    sequence:
        name: simple
        items: !Query 'SELECT COUNT(id) FROM test'

    # Each variable must have an attribute called ``col``, referencing the 
    # column; all other are optional.
    _id:
        col: id
        long_name: sequence id
        missing_value: -9999

    lon:
        col: lon
        axis: X
        grads_dim: x
        long_name: longitude
        units: degrees_east
        missing_value: -9999
        global_range: [-180, 180]
        valid_range: !Query 'SELECT min(lon), max(lon) FROM test'

    lat:                                                                            
        col: lat                                                                    
        axis: Y                                                                     
        grads_dim: y                                                                
        long_name: latitude                                                         
        units: degrees_north                                                        
        missing_value: -9999                                                        
        global_range: [-90, 90]                                                     
        valid_range: !Query 'SELECT min(lat), max(lat) FROM test'                   
                                                                                    
    time:                                                                           
        col: time                                                                   
        axis: T                                                                     
        grads_dim: t                                                                
        long_name: time                                                             
        missing_value: -9999                                                        
                                                                                    
    depth:                                                                          
        axis: Z                                                                     
        col: depth                                                                  
        long_name: depth                                                            
        missing_value: -9999                                                        
        units: m                                                                    
                                                                                    
    temp:                                                                           
        col: temp                                                                   
        long_name: temperature                                                      
        missing_value: -9999                                                        
        units: degc

Note that you can have attributes that read from the database. They should be 
prefixed by the token ``!Query``.
""",
>>>>>>> e3f0333f
    classifiers=[
      # Get strings from http://pypi.python.org/pypi?%3Aaction=list_classifiers
    ],
    keywords="sql database opendap dods dap data science climate oceanography meteorology'",
    author='Roberto De Almeida',
    author_email='roberto@dealmeida.net',
    url='http://pydap.org/handlers.html#sql',
    license='MIT',
    packages=find_packages('src'),
    package_dir = {'': 'src'},
    namespace_packages = ['pydap', 'pydap.handlers'],
    include_package_data=True,
    zip_safe=False,
    install_requires=install_requires,
    entry_points="""
        [pydap.handler]
        sql = pydap.handlers.sql:SQLHandler
    """,
)<|MERGE_RESOLUTION|>--- conflicted
+++ resolved
@@ -2,11 +2,7 @@
 import sys, os
 
 
-<<<<<<< HEAD
-version = '0.4.0'
-=======
 version = '0.4'
->>>>>>> e3f0333f
 
 install_requires = [
     # List your project dependencies here.
@@ -22,9 +18,6 @@
 setup(name='pydap.handlers.sql',
     version=version,
     description="An SQL handler for Pydap",
-<<<<<<< HEAD
-    long_description="",
-=======
     long_description="""
 This handler allows Pydap to server data from any relational database supported
 by `SQLAlchemy <http://www.sqlalchemy.org/>`_. Each dataset is represented by a
@@ -107,7 +100,6 @@
 Note that you can have attributes that read from the database. They should be 
 prefixed by the token ``!Query``.
 """,
->>>>>>> e3f0333f
     classifiers=[
       # Get strings from http://pypi.python.org/pypi?%3Aaction=list_classifiers
     ],
